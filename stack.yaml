flags:
  hmatrix-special:
    safe-cheap: false
  hmatrix-tests:
    gsl: true
  hmatrix:
    openblas: false
  hmatrix-gsl:
    onlygsl: false
packages:
- packages/tests/
- packages/special/
- packages/gsl/
- packages/glpk/
- packages/base/
extra-deps: []
<<<<<<< HEAD
resolver: lts-7.18
=======
resolver: lts-8.15
>>>>>>> 86f539fe
<|MERGE_RESOLUTION|>--- conflicted
+++ resolved
@@ -14,8 +14,4 @@
 - packages/glpk/
 - packages/base/
 extra-deps: []
-<<<<<<< HEAD
-resolver: lts-7.18
-=======
-resolver: lts-8.15
->>>>>>> 86f539fe
+resolver: lts-8.15