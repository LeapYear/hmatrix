#if __GLASGOW_HASKELL__ >= 708

{-# LANGUAGE DataKinds #-}
{-# LANGUAGE KindSignatures #-}
{-# LANGUAGE GeneralizedNewtypeDeriving #-}
{-# LANGUAGE MultiParamTypeClasses #-}
{-# LANGUAGE FunctionalDependencies #-}
{-# LANGUAGE FlexibleContexts #-}
{-# LANGUAGE ScopedTypeVariables #-}
{-# LANGUAGE EmptyDataDecls #-}
{-# LANGUAGE Rank2Types #-}
{-# LANGUAGE FlexibleInstances #-}
{-# LANGUAGE TypeOperators #-}
{-# LANGUAGE ViewPatterns #-}
{-# LANGUAGE GADTs #-}
{-# LANGUAGE TypeFamilies #-}


{- |
Module      :  Numeric.LinearAlgebra.Static
Copyright   :  (c) Alberto Ruiz 2014
License     :  BSD3
Stability   :  experimental

Experimental interface with statically checked dimensions.

This module is under active development and the interface is subject to changes.

-}

module Numeric.LinearAlgebra.Static(
    -- * Vector
    ℝ, R,
    vec2, vec3, vec4, (&), (#), split, headTail,
    vector,
    linspace, range, dim,
    -- * Matrix
    L, Sq, build,
    row, col, (¦),(——), splitRows, splitCols,
    unrow, uncol,
    tr,
    eye,
    diag,
    blockAt,
    matrix,
    -- * Complex
    C, M, Her, her, 𝑖,
    -- * Products
    (<>),(#>),(<·>),
    -- * Linear Systems
    linSolve, (<\>),
    -- * Factorizations
    svd, withCompactSVD, svdTall, svdFlat, Eigen(..),
    withNullspace, qr, chol,
    -- * Misc
    mean,
    Disp(..), Domain(..),
    withVector, withMatrix,
    toRows, toColumns,
    Sized(..), Diag(..), Sym, sym, mTm, unSym
) where


import GHC.TypeLits
import Numeric.LinearAlgebra.HMatrix hiding (
    (<>),(#>),(<·>),Konst(..),diag, disp,(¦),(——),
    row,col,vector,matrix,linspace,toRows,toColumns,
    (<\>),fromList,takeDiag,svd,eig,eigSH,eigSH',
    eigenvalues,eigenvaluesSH,eigenvaluesSH',build,
    qr,size,app,mul,dot,chol)
import qualified Numeric.LinearAlgebra.HMatrix as LA
import Data.Proxy(Proxy)
import Numeric.LinearAlgebra.Static.Internal
import Control.Arrow((***))





ud1 :: R n -> Vector ℝ
ud1 (R (Dim v)) = v


infixl 4 &
(&) :: forall n . (KnownNat n, 1 <= n)
    => R n -> ℝ -> R (n+1)
u & x = u # (konst x :: R 1)

infixl 4 #
(#) :: forall n m . (KnownNat n, KnownNat m)
    => R n -> R m -> R (n+m)
(R u) # (R v) = R (vconcat u v)



vec2 :: ℝ -> ℝ -> R 2
vec2 a b = R (gvec2 a b)

vec3 :: ℝ -> ℝ -> ℝ -> R 3
vec3 a b c = R (gvec3 a b c)


vec4 :: ℝ -> ℝ -> ℝ -> ℝ -> R 4
vec4 a b c d = R (gvec4 a b c d)

vector :: KnownNat n => [ℝ] -> R n
vector = fromList

matrix :: (KnownNat m, KnownNat n) => [ℝ] -> L m n
matrix = fromList

linspace :: forall n . KnownNat n => (ℝ,ℝ) -> R n
linspace (a,b) = v
  where
    v = mkR (LA.linspace (size v) (a,b))

range :: forall n . KnownNat n => R n
range = v
  where
    v = mkR (LA.linspace d (1,fromIntegral d))
    d = size v

dim :: forall n . KnownNat n => R n
dim = v
  where
    v = mkR (scalar (fromIntegral $ size v))

--------------------------------------------------------------------------------


ud2 :: L m n -> Matrix ℝ
ud2 (L (Dim (Dim x))) = x


--------------------------------------------------------------------------------

diag :: KnownNat n => R n -> Sq n
diag = diagR 0

eye :: KnownNat n => Sq n
eye = diag 1

--------------------------------------------------------------------------------

blockAt :: forall m n . (KnownNat m, KnownNat n) =>  ℝ -> Int -> Int -> Matrix Double -> L m n
blockAt x r c a = res
  where
    z = scalar x
    z1 = LA.konst x (r,c)
    z2 = LA.konst x (max 0 (m'-(ra+r)), max 0 (n'-(ca+c)))
    ra = min (rows a) . max 0 $ m'-r
    ca = min (cols a) . max 0 $ n'-c
    sa = subMatrix (0,0) (ra, ca) a
    (m',n') = size res
    res = mkL $ fromBlocks [[z1,z,z],[z,sa,z],[z,z,z2]]

--------------------------------------------------------------------------------


row :: R n -> L 1 n
row = mkL . asRow . ud1

--col :: R n -> L n 1
col v = tr . row $ v

unrow :: L 1 n -> R n
unrow = mkR . head . LA.toRows . ud2

--uncol :: L n 1 -> R n
uncol v = unrow . tr $ v


infixl 2 ——
(——) :: (KnownNat r1, KnownNat r2, KnownNat c) => L r1 c -> L r2 c -> L (r1+r2) c
a —— b = mkL (extract a LA.—— extract b)


infixl 3 ¦
-- (¦) :: (KnownNat r, KnownNat c1, KnownNat c2) => L r c1 -> L r c2 -> L r (c1+c2)
a ¦ b = tr (tr a —— tr b)


type Sq n  = L n n
--type CSq n = CL n n

<<<<<<< HEAD
type GL = forall n m . (KnownNat n, KnownNat m) => L m n
type GSq = forall n . KnownNat n => Sq n
=======
type GL = forall n m. (KnownNat n, KnownNat m) => L m n
type GSq = forall n. KnownNat n => Sq n
>>>>>>> 8d7c921b

isKonst :: forall m n . (KnownNat m, KnownNat n) => L m n -> Maybe (ℝ,(Int,Int))
isKonst s@(unwrap -> x)
    | singleM x = Just (x `atIndex` (0,0), (size s))
    | otherwise = Nothing


isKonstC :: forall m n . (KnownNat m, KnownNat n) => M m n -> Maybe (ℂ,(Int,Int))
isKonstC s@(unwrap -> x)
    | singleM x = Just (x `atIndex` (0,0), (size s))
    | otherwise = Nothing


infixr 8 <>
(<>) :: forall m k n. (KnownNat m, KnownNat k, KnownNat n) => L m k -> L k n -> L m n
(<>) = mulR


infixr 8 #>
(#>) :: (KnownNat m, KnownNat n) => L m n -> R n -> R m
(#>) = appR


infixr 8 <·>
(<·>) :: R n -> R n -> ℝ
(<·>) = dotR

--------------------------------------------------------------------------------

class Diag m d | m -> d
  where
    takeDiag :: m -> d


instance forall n . (KnownNat n) => Diag (L n n) (R n)
  where
    takeDiag m = mkR (LA.takeDiag (extract m))


instance forall m n . (KnownNat m, KnownNat n, m <= n+1) => Diag (L m n) (R m)
  where
    takeDiag m = mkR (LA.takeDiag (extract m))


instance forall m n . (KnownNat m, KnownNat n, n <= m+1) => Diag (L m n) (R n)
  where
    takeDiag m = mkR (LA.takeDiag (extract m))


--------------------------------------------------------------------------------

linSolve :: (KnownNat m, KnownNat n) => L m m -> L m n -> Maybe (L m n)
linSolve (extract -> a) (extract -> b) = fmap mkL (LA.linearSolve a b)

(<\>) :: (KnownNat m, KnownNat n, KnownNat r) => L m n -> L m r -> L n r
(extract -> a) <\> (extract -> b) = mkL (a LA.<\> b)

svd :: (KnownNat m, KnownNat n) => L m n -> (L m m, R n, L n n)
svd (extract -> m) = (mkL u, mkR s', mkL v)
  where
    (u,s,v) = LA.svd m
    s' = vjoin [s, z]
    z = LA.konst 0 (max 0 (cols m - LA.size s))


svdTall :: (KnownNat m, KnownNat n, n <= m) => L m n -> (L m n, R n, L n n)
svdTall (extract -> m) = (mkL u, mkR s, mkL v)
  where
    (u,s,v) = LA.thinSVD m


svdFlat :: (KnownNat m, KnownNat n, m <= n) => L m n -> (L m m, R m, L n m)
svdFlat (extract -> m) = (mkL u, mkR s, mkL v)
  where
    (u,s,v) = LA.thinSVD m

--------------------------------------------------------------------------------

class Eigen m l v | m -> l, m -> v
  where
    eigensystem :: m -> (l,v)
    eigenvalues :: m -> l

newtype Sym n = Sym (Sq n) deriving Show


sym :: KnownNat n => Sq n -> Sym n
sym m = Sym $ (m + tr m)/2

mTm :: (KnownNat m, KnownNat n) => L m n -> Sym n
mTm x = Sym (tr x <> x)

unSym :: Sym n -> Sq n
unSym (Sym x) = x


𝑖 :: Sized ℂ s c => s
𝑖 = konst iC

newtype Her n = Her (M n n)

her :: KnownNat n => M n n -> Her n
her m = Her $ (m + LA.tr m)/2



instance KnownNat n => Eigen (Sym n) (R n) (L n n)
  where
    eigenvalues (Sym (extract -> m)) =  mkR . LA.eigenvaluesSH' $ m
    eigensystem (Sym (extract -> m)) = (mkR l, mkL v)
      where
        (l,v) = LA.eigSH' m

instance KnownNat n => Eigen (Sq n) (C n) (M n n)
  where
    eigenvalues (extract -> m) = mkC . LA.eigenvalues $ m
    eigensystem (extract -> m) = (mkC l, mkM v)
      where
        (l,v) = LA.eig m

chol :: KnownNat n => Sym n -> Sq n
chol (extract . unSym -> m) = mkL $ LA.cholSH m

--------------------------------------------------------------------------------

withNullspace
    :: forall m n z . (KnownNat m, KnownNat n)
    => L m n
    -> (forall k . (KnownNat k) => L n k -> z)
    -> z
withNullspace (LA.nullspace . extract -> a) f =
    case someNatVal $ fromIntegral $ cols a of
       Nothing -> error "static/dynamic mismatch"
       Just (SomeNat (_ :: Proxy k)) -> f (mkL a :: L n k)


withCompactSVD
    :: forall m n z . (KnownNat m, KnownNat n)
    => L m n
    -> (forall k . (KnownNat k) => (L m k, R k, L n k) -> z)
    -> z
withCompactSVD (LA.compactSVD . extract -> (u,s,v)) f =
    case someNatVal $ fromIntegral $ LA.size s of
       Nothing -> error "static/dynamic mismatch"
       Just (SomeNat (_ :: Proxy k)) -> f (mkL u :: L m k, mkR s :: R k, mkL v :: L n k)

--------------------------------------------------------------------------------

qr :: (KnownNat m, KnownNat n) => L m n -> (L m m, L m n)
qr (extract -> x) = (mkL q, mkL r)
  where
    (q,r) = LA.qr x

-- use qrRaw?

--------------------------------------------------------------------------------

split :: forall p n . (KnownNat p, KnownNat n, p<=n) => R n -> (R p, R (n-p))
split (extract -> v) = ( mkR (subVector 0 p' v) ,
                         mkR (subVector p' (LA.size v - p') v) )
  where
    p' = fromIntegral . natVal $ (undefined :: Proxy p) :: Int


headTail :: (KnownNat n, 1<=n) => R n -> (ℝ, R (n-1))
headTail = ((!0) . extract *** id) . split


splitRows :: forall p m n . (KnownNat p, KnownNat m, KnownNat n, p<=m) => L m n -> (L p n, L (m-p) n)
splitRows (extract -> x) = ( mkL (takeRows p' x) ,
                             mkL (dropRows p' x) )
  where
    p' = fromIntegral . natVal $ (undefined :: Proxy p) :: Int

splitCols :: forall p m n. (KnownNat p, KnownNat m, KnownNat n, KnownNat (n-p), p<=n) => L m n -> (L m p, L m (n-p))
splitCols = (tr *** tr) . splitRows . tr


toRows :: forall m n . (KnownNat m, KnownNat n) => L m n -> [R n]
toRows (LA.toRows . extract -> vs) = map mkR vs


toColumns :: forall m n . (KnownNat m, KnownNat n) => L m n -> [R m]
toColumns (LA.toColumns . extract -> vs) = map mkR vs


--------------------------------------------------------------------------------

build
  :: forall m n . (KnownNat n, KnownNat m)
    => (ℝ -> ℝ -> ℝ)
    -> L m n
build f = r
  where
    r = mkL $ LA.build (size r) f

--------------------------------------------------------------------------------

withVector
    :: forall z
     . Vector ℝ
    -> (forall n . (KnownNat n) => R n -> z)
    -> z
withVector v f =
    case someNatVal $ fromIntegral $ LA.size v of
       Nothing -> error "static/dynamic mismatch"
       Just (SomeNat (_ :: Proxy m)) -> f (mkR v :: R m)


withMatrix
    :: forall z
     . Matrix ℝ
    -> (forall m n . (KnownNat m, KnownNat n) => L m n -> z)
    -> z
withMatrix a f =
    case someNatVal $ fromIntegral $ rows a of
       Nothing -> error "static/dynamic mismatch"
       Just (SomeNat (_ :: Proxy m)) ->
           case someNatVal $ fromIntegral $ cols a of
               Nothing -> error "static/dynamic mismatch"
               Just (SomeNat (_ :: Proxy n)) ->
                  f (mkL a :: L m n)

--------------------------------------------------------------------------------

class Domain field vec mat | mat -> vec field, vec -> mat field, field -> mat vec
  where
    mul :: forall m k n. (KnownNat m, KnownNat k, KnownNat n) => mat m k -> mat k n -> mat m n
    app :: forall m n . (KnownNat m, KnownNat n) => mat m n -> vec n -> vec m
    dot :: forall n . (KnownNat n) => vec n -> vec n -> field
    cross :: vec 3 -> vec 3 -> vec 3
    diagR ::  forall m n k . (KnownNat m, KnownNat n, KnownNat k) => field -> vec k -> mat m n


instance Domain ℝ R L
  where
    mul = mulR
    app = appR
    dot = dotR
    cross = crossR
    diagR = diagRectR

instance Domain ℂ C M
  where
    mul = mulC
    app = appC
    dot = dotC
    cross = crossC
    diagR = diagRectC

--------------------------------------------------------------------------------

mulR :: forall m k n. (KnownNat m, KnownNat k, KnownNat n) => L m k -> L k n -> L m n

mulR (isKonst -> Just (a,(_,k))) (isKonst -> Just (b,_)) = konst (a * b * fromIntegral k)

mulR (isDiag -> Just (0,a,_)) (isDiag -> Just (0,b,_)) = diagR 0 (mkR v :: R k)
  where
    v = a' * b'
    n = min (LA.size a) (LA.size b)
    a' = subVector 0 n a
    b' = subVector 0 n b

mulR (isDiag -> Just (0,a,_)) (extract -> b) = mkL (asColumn a * takeRows (LA.size a) b)

mulR (extract -> a) (isDiag -> Just (0,b,_)) = mkL (takeColumns (LA.size b) a * asRow b)

mulR a b = mkL (extract a LA.<> extract b)


appR :: (KnownNat m, KnownNat n) => L m n -> R n -> R m
appR (isDiag -> Just (0, w, _)) v = mkR (w * subVector 0 (LA.size w) (extract v))
appR m v = mkR (extract m LA.#> extract v)


dotR :: R n -> R n -> ℝ
dotR (ud1 -> u) (ud1 -> v)
    | singleV u || singleV v = sumElements (u * v)
    | otherwise = udot u v


crossR :: R 3 -> R 3 -> R 3
crossR (extract -> x) (extract -> y) = vec3 z1 z2 z3
  where
    z1 = x!1*y!2-x!2*y!1
    z2 = x!2*y!0-x!0*y!2
    z3 = x!0*y!1-x!1*y!0

--------------------------------------------------------------------------------

mulC :: forall m k n. (KnownNat m, KnownNat k, KnownNat n) => M m k -> M k n -> M m n

mulC (isKonstC -> Just (a,(_,k))) (isKonstC -> Just (b,_)) = konst (a * b * fromIntegral k)

mulC (isDiagC -> Just (0,a,_)) (isDiagC -> Just (0,b,_)) = diagR 0 (mkC v :: C k)
  where
    v = a' * b'
    n = min (LA.size a) (LA.size b)
    a' = subVector 0 n a
    b' = subVector 0 n b

mulC (isDiagC -> Just (0,a,_)) (extract -> b) = mkM (asColumn a * takeRows (LA.size a) b)

mulC (extract -> a) (isDiagC -> Just (0,b,_)) = mkM (takeColumns (LA.size b) a * asRow b)

mulC a b = mkM (extract a LA.<> extract b)


appC :: (KnownNat m, KnownNat n) => M m n -> C n -> C m
appC (isDiagC -> Just (0, w, _)) v = mkC (w * subVector 0 (LA.size w) (extract v))
appC m v = mkC (extract m LA.#> extract v)


dotC :: KnownNat n => C n -> C n -> ℂ
dotC (unwrap -> u) (unwrap -> v)
    | singleV u || singleV v = sumElements (conj u * v)
    | otherwise = u LA.<·> v


crossC :: C 3 -> C 3 -> C 3
crossC (extract -> x) (extract -> y) = mkC (LA.fromList [z1, z2, z3])
  where
    z1 = x!1*y!2-x!2*y!1
    z2 = x!2*y!0-x!0*y!2
    z3 = x!0*y!1-x!1*y!0

--------------------------------------------------------------------------------

diagRectR :: forall m n k . (KnownNat m, KnownNat n, KnownNat k) => ℝ -> R k -> L m n
diagRectR x v
    | m' == 1 = mkL (LA.diagRect x ev m' n')
    | m'*n' > 0 = r
    | otherwise = matrix []
  where
    r = mkL (asRow (vjoin [scalar x, ev, zeros]))
    ev = extract v
    zeros = LA.konst x (max 0 ((min m' n') - LA.size ev))
    (m',n') = size r


diagRectC :: forall m n k . (KnownNat m, KnownNat n, KnownNat k) => ℂ -> C k -> M m n
diagRectC x v
    | m' == 1 = mkM (LA.diagRect x ev m' n')
    | m'*n' > 0 = r
    | otherwise = fromList []
  where
    r = mkM (asRow (vjoin [scalar x, ev, zeros]))
    ev = extract v
    zeros = LA.konst x (max 0 ((min m' n') - LA.size ev))
    (m',n') = size r

--------------------------------------------------------------------------------

mean :: (KnownNat n, 1<=n) => R n -> ℝ
mean v = v <·> (1/dim)

test :: (Bool, IO ())
test = (ok,info)
  where
    ok =   extract (eye :: Sq 5) == ident 5
           && (unwrap .unSym) (mTm sm :: Sym 3) == tr ((3><3)[1..]) LA.<> (3><3)[1..]
           && unwrap (tm :: L 3 5) == LA.matrix 5 [1..15]
           && thingS == thingD
           && precS == precD
           && withVector (LA.vector [1..15]) sumV == sumElements (LA.fromList [1..15])

    info = do
        print $ u
        print $ v
        print (eye :: Sq 3)
        print $ ((u & 5) + 1) <·> v
        print (tm :: L 2 5)
        print (tm <> sm :: L 2 3)
        print thingS
        print thingD
        print precS
        print precD
        print $ withVector (LA.vector [1..15]) sumV
        splittest

    sumV w = w <·> konst 1

    u = vec2 3 5

    𝕧 x = vector [x] :: R 1

    v = 𝕧 2 & 4 & 7

    tm :: GL
    tm = lmat 0 [1..]

    lmat :: forall m n . (KnownNat m, KnownNat n) => ℝ -> [ℝ] -> L m n
    lmat z xs = r
      where
        r = mkL . reshape n' . LA.fromList . take (m'*n') $ xs ++ repeat z
        (m',n') = size r

    sm :: GSq
    sm = lmat 0 [1..]

    thingS = (u & 1) <·> tr q #> q #> v
      where
        q = tm :: L 10 3

    thingD = vjoin [ud1 u, 1] LA.<·> tr m LA.#> m LA.#> ud1 v
      where
        m = LA.matrix 3 [1..30]

    precS = (1::Double) + (2::Double) * ((1 :: R 3) * (u & 6)) <·> konst 2 #> v
    precD = 1 + 2 * vjoin[ud1 u, 6] LA.<·> LA.konst 2 (LA.size (ud1 u) +1, LA.size (ud1 v)) LA.#> ud1 v


splittest
    = do
    let v = range :: R 7
        a = snd (split v) :: R 4
    print $ a
    print $ snd . headTail . snd . headTail $ v
    print $ first (vec3 1 2 3)
    print $ second (vec3 1 2 3)
    print $ third (vec3 1 2 3)
    print $ (snd $ splitRows eye :: L 4 6)
 where
    first v = fst . headTail $ v
    second v = first . snd . headTail $ v
    third v = first . snd . headTail . snd . headTail $ v


instance (KnownNat n', KnownNat m') => Testable (L n' m')
  where
    checkT _ = test

#else

{- |
Module      :  Numeric.LinearAlgebra.Static
Copyright   :  (c) Alberto Ruiz 2014
License     :  BSD3
Stability   :  experimental

Experimental interface with statically checked dimensions.

This module requires GHC >= 7.8

-}

module Numeric.LinearAlgebra.Static
{-# WARNING "This module requires GHC >= 7.8" #-}
where

#endif
<|MERGE_RESOLUTION|>--- conflicted
+++ resolved
@@ -1,5 +1,3 @@
-#if __GLASGOW_HASKELL__ >= 708
-
 {-# LANGUAGE DataKinds #-}
 {-# LANGUAGE KindSignatures #-}
 {-# LANGUAGE GeneralizedNewtypeDeriving #-}
@@ -183,13 +181,9 @@
 type Sq n  = L n n
 --type CSq n = CL n n
 
-<<<<<<< HEAD
+
 type GL = forall n m . (KnownNat n, KnownNat m) => L m n
 type GSq = forall n . KnownNat n => Sq n
-=======
-type GL = forall n m. (KnownNat n, KnownNat m) => L m n
-type GSq = forall n. KnownNat n => Sq n
->>>>>>> 8d7c921b
 
 isKonst :: forall m n . (KnownNat m, KnownNat n) => L m n -> Maybe (ℝ,(Int,Int))
 isKonst s@(unwrap -> x)
@@ -621,23 +615,3 @@
 instance (KnownNat n', KnownNat m') => Testable (L n' m')
   where
     checkT _ = test
-
-#else
-
-{- |
-Module      :  Numeric.LinearAlgebra.Static
-Copyright   :  (c) Alberto Ruiz 2014
-License     :  BSD3
-Stability   :  experimental
-
-Experimental interface with statically checked dimensions.
-
-This module requires GHC >= 7.8
-
--}
-
-module Numeric.LinearAlgebra.Static
-{-# WARNING "This module requires GHC >= 7.8" #-}
-where
-
-#endif
